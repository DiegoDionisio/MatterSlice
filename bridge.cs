/*
This file is part of MatterSlice. A commandline utility for
generating 3D printing GCode.

Copyright (C) 2013 David Braam
Copyright (c) 2014, Lars Brubaker

MatterSlice is free software: you can redistribute it and/or modify
it under the terms of the GNU Affero General Public License as
published by the Free Software Foundation, either version 3 of the
License, or (at your option) any later version.

This program is distributed in the hope that it will be useful,
but WITHOUT ANY WARRANTY; without even the implied warranty of
MERCHANTABILITY or FITNESS FOR A PARTICULAR PURPOSE.  See the
GNU Affero General Public License for more details.

You should have received a copy of the GNU Affero General Public License
along with this program.  If not, see <http://www.gnu.org/licenses/>.
*/
//#define OUTPUT_DEBUG_DATA

using MatterSlice.ClipperLib;
using System;
using System.Collections.Generic;

namespace MatterHackers.MatterSlice
{
	using Polygon = List<IntPoint>;

	using Polygons = List<List<IntPoint>>;

	public static class Bridge
	{
		public static bool BridgeAngle(Polygons outline, SliceLayer prevLayer, out double bridgeAngle, string debugName = "")
		{
			bridgeAngle = -1;
			Aabb boundaryBox = new Aabb(outline);
			//To detect if we have a bridge, first calculate the intersection of the current layer with the previous layer.
			// This gives us the islands that the layer rests on.
			Polygons islands = new Polygons();
<<<<<<< HEAD
			foreach (SliceLayerPart prevLayerPart in prevLayer.layerSliceData)
=======
			foreach (LayerIsland prevLayerPart in prevLayer.Islands)
>>>>>>> 0343d68b
			{
				if (!boundaryBox.Hit(prevLayerPart.BoundingBox))
				{
					continue;
				}

				islands.AddRange(outline.CreateIntersection(prevLayerPart.IslandOutline));
			}

#if OUTPUT_DEBUG_DATA
            string outlineString = outline.WriteToString();
            string partOutlineString = "";
            foreach (SliceLayerPart prevLayerPart in prevLayer.parts)
            {
                foreach (Polygon prevPartOutline in prevLayerPart.outline)
                {
                    partOutlineString += prevPartOutline.WriteToString();
                }

                partOutlineString += "|";
            }

            string islandsString = islands.WriteToString();
#endif

			if (islands.Count > 5 || islands.Count < 1)
			{
				return false;
			}

			if (islands.Count == 1)
			{
				return GetSingleIslandAngle(outline, islands[0], out bridgeAngle, debugName);
			}

			// Find the 2 largest islands that we rest on.
			double biggestArea = 0;
			double nextBiggestArea = 0;
			int indexOfBiggest = -1;
			int indexOfNextBigest = -1;
			for (int islandIndex = 0; islandIndex < islands.Count; islandIndex++)
			{
				//Skip internal holes
				if (!islands[islandIndex].Orientation())
				{
					continue;
				}

				double area = Math.Abs(islands[islandIndex].Area());
				if (area > biggestArea)
				{
					if (biggestArea > nextBiggestArea)
					{
						nextBiggestArea = biggestArea;
						indexOfNextBigest = indexOfBiggest;
					}
					biggestArea = area;
					indexOfBiggest = islandIndex;
				}
				else if (area > nextBiggestArea)
				{
					nextBiggestArea = area;
					indexOfNextBigest = islandIndex;
				}
			}

			if (indexOfBiggest < 0 || indexOfNextBigest < 0)
			{
				return false;
			}

			IntPoint center1 = islands[indexOfBiggest].CenterOfMass();
			IntPoint center2 = islands[indexOfNextBigest].CenterOfMass();

			bridgeAngle = Math.Atan2(center2.Y - center1.Y, center2.X - center1.X) / Math.PI * 180;
			Range0To360(ref bridgeAngle);
#if OUTPUT_DEBUG_DATA
            islands.SaveToGCode("{0} - angle {1:0.}.gcode".FormatWith(debugName, bridgeAngle));
#endif
			return true;
		}

		public static bool GetSingleIslandAngle(Polygons outline, Polygon island, out double bridgeAngle, string debugName)
		{
			bridgeAngle = -1;
			int island0PointCount = island.Count;

			// Check if the island exactly matches the outline (if it does no bridging is going to happen)
			if (outline.Count == 1 && island0PointCount == outline[0].Count)
			{
				for (int i = 0; i < island0PointCount; i++)
				{
					if (island[i] != outline[0][i])
					{
						break;
					}
				}

				// they are all the same so we don't need to change the angle
				return false;
			}

			// we need to find the first convex angle to be our start of finding the cancave area
			int startIndex = 0;
			for (int i = 0; i < island0PointCount; i++)
			{
				IntPoint curr = island[i];

				if (outline[0].Contains(curr))
				{
					startIndex = i;
					break;
				}
			}

			double longestSide = 0;
			double bestAngle = -1;

			// check if it is concave
			for (int i = 0; i < island0PointCount; i++)
			{
				IntPoint curr = island[(startIndex + i) % island0PointCount];

				if (!outline[0].Contains(curr))
				{
					IntPoint prev = island[(startIndex + i + island0PointCount - 1) % island0PointCount];
					IntPoint convexStart = prev;

					// We found a concave angle. now we want to find the first non-concave angle and make
					// a bridge at the start and end angle of the concave region
					for (int j = i + 1; j < island0PointCount + i; j++)
					{
						IntPoint curr2 = island[(startIndex + j) % island0PointCount];

						if (outline[0].Contains(curr2))
						{
							IntPoint sideDelta = curr2 - convexStart;
							double lengthOfSide = sideDelta.Length();
							if (lengthOfSide > longestSide)
							{
								bestAngle = Math.Atan2(sideDelta.Y, sideDelta.X) * 180 / Math.PI;
								longestSide = lengthOfSide;
#if OUTPUT_DEBUG_DATA
                                island.SaveToGCode("{0} - angle {1:0.}.gcode".FormatWith(debugName, bestAngle));

#endif
								i = j + 1;
								break;
							}
						}
					}
				}
			}

			if (bestAngle == -1)
			{
				return false;
			}

			Range0To360(ref bestAngle);
			bridgeAngle = bestAngle;
			return true;
		}

		private static void Range0To360(ref double angle)
		{
			if (angle < 0)
			{
				angle += 360;
			}
			if (angle > 360)
			{
				angle -= 360;
			}
		}
	}
}<|MERGE_RESOLUTION|>--- conflicted
+++ resolved
@@ -39,11 +39,7 @@
 			//To detect if we have a bridge, first calculate the intersection of the current layer with the previous layer.
 			// This gives us the islands that the layer rests on.
 			Polygons islands = new Polygons();
-<<<<<<< HEAD
-			foreach (SliceLayerPart prevLayerPart in prevLayer.layerSliceData)
-=======
 			foreach (LayerIsland prevLayerPart in prevLayer.Islands)
->>>>>>> 0343d68b
 			{
 				if (!boundaryBox.Hit(prevLayerPart.BoundingBox))
 				{
