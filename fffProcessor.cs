--- conflicted
+++ resolved
@@ -753,11 +753,7 @@
 
 				if (config.AvoidCrossingPerimeters)
 				{
-<<<<<<< HEAD
 					MoveToIsland(layerGcodePlanner, layer, island);
-=======
-					layerGcodePlanner.PathFinder = island.PathFinder;
->>>>>>> 3b3c202d
 				}
 				else
 				{
@@ -940,7 +936,6 @@
 				var closestPointOnNextIsland = island.IslandOutline.FindClosestPoint(layerGcodePlanner.LastPosition);
 				IntPoint closestNextIslandPoint = island.IslandOutline[closestPointOnNextIsland.Item1][closestPointOnNextIsland.Item2];
 
-<<<<<<< HEAD
 				if (islandCurrentlyInside?.PathFinder?.OutlinePolygons?[0]?.Count > 3)
 				{
 					// start by moving within the last island to the closet point to the next island
@@ -966,9 +961,6 @@
 				// set the path planner to the current island
 				layerGcodePlanner.PathFinder = island.PathFinder;
 			}
-=======
-			layerGcodePlanner.PathFinder = null;
->>>>>>> 3b3c202d
 		}
 
 		private bool FindMatchingInset0(bool limitDistance, int layerIndex, GCodePlanner layerGcodePlanner, out int matching0Index)
@@ -1105,11 +1097,7 @@
 
 					if (config.AvoidCrossingPerimeters)
 					{
-<<<<<<< HEAD
 						MoveToIsland(layerGcodePlanner, layer, island);
-=======
-						gcodeLayer.PathFinder = part.PathFinder;
->>>>>>> 3b3c202d
 					}
 					else
 					{
@@ -1154,15 +1142,6 @@
 						}
 					}
 
-<<<<<<< HEAD
-					//After a layer part, make sure the nozzle is inside the comb boundary, so we do not retract on the perimeter.
-					if (!config.ContinuousSpiralOuterPerimeter || layerIndex < config.NumberOfBottomLayers)
-					{
-						layerGcodePlanner.MoveInsideTravelPerimeter();
-					}
-
-=======
->>>>>>> 3b3c202d
 					// Print everything but the first perimeter from the outside in so the little parts have more to stick to.
 					for (int insetIndex = 1; insetIndex < island.InsetToolPaths.Count; insetIndex++)
 					{
@@ -1178,11 +1157,7 @@
 				}
 			}
 
-<<<<<<< HEAD
 			// gcodeLayer.SetPathFinder(null);
-=======
-			gcodeLayer.PathFinder = null;
->>>>>>> 3b3c202d
 		}
 
 		private enum SupportWriteType
